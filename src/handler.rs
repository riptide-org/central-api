//! Contains all handlers which are mapped to the request endpoints on the public api.

use crate::db::*;
use crate::structs::*;
use crate::{error::Error, Config, PendingStreams, ServerAgents};
use futures::{StreamExt, TryFutureExt};
use std::time::Duration;
use tokio::sync::{mpsc, oneshot};
use tokio::time::timeout;
use tokio_stream::wrappers::UnboundedReceiverStream;
use warp::hyper::{Body, Response as Builder, StatusCode};
use warp::reject;
use warp::ws::WebSocket;
use warp::{reply::Response, Rejection};
use ws_com_framework::message::{Message, Request};
use ws_com_framework::{Receiver, Sender};

/// Checks the health of various services in relation to the central api
pub async fn heartbeat(_: Option<usize>) -> Result<Response, Rejection> {
    //Should do a check of the database here too
    //Maybe also enable an optional param to check on a specific server agent?
    Ok(warp::reply::Response::default())
}

/// The upload endpoint, designed to take a stream from a server agent and serve it
/// to a waiting client.
#[allow(unused_must_use)]
pub async fn upload(
    stream_id: String,
    data: impl futures::Stream<Item = Result<impl bytes::buf::Buf, warp::Error>>
        + std::marker::Send
        + 'static,
    streams: PendingStreams,
) -> Result<impl warp::Reply, Rejection> {
    //This extra channel is used to detect the completion of the download stream, so we can then return upload
    let (tx, rx) = mpsc::channel::<()>(1);
    let data = data
        .map(|d| d.map(|mut b| b.copy_to_bytes(b.remaining())))
        .take_while(move |r| {
            tx.send(()); //No await needed, as this is just a delay util.
            futures::future::ready(r.is_ok())
        })
        .boxed();

    if let Some(channel) = streams.write().await.remove(&stream_id) {
        let body = std::boxed::Box::new(
            warp::hyper::Response::builder()
                .status(warp::hyper::StatusCode::OK)
                .body(warp::hyper::Body::wrap_stream(data)),
        );

        channel
            .send(Ok(body))
            .unwrap_or_else(|_| eprintln!("Failed to send data down channel"));
    } else {
        return Err(reject::custom(Error::NoStream));
    }

    tokio_stream::wrappers::ReceiverStream::new(rx).next().await;
    Ok(Builder::builder()
        .status(StatusCode::OK)
        .body(Body::from("{\"message\": \"upload completed\"}")))
}

/// A helper function which removes a stream from the pending streams list.
async fn cleanup(upload_id: String, streams: PendingStreams) {
    streams.write().await.remove(&upload_id);
}

/// A handler to return metadata about a file to a user.
pub async fn get_meta(
    agent_id: String,
    file_id: String,
    agents: ServerAgents,
    streams: PendingStreams,
    cfg: Config,
) -> Result<impl warp::Reply, Rejection> {
    fn send(
        agent: &mpsc::UnboundedSender<Message>,
        file_id: &str,
        upload_id: &str,
        _: &Config,
    ) -> Result<(), mpsc::error::SendError<Message>> {
        agent.send(Message::MetadataRequest(Request::new(
            file_id.to_owned(),
            upload_id.to_string(),
        )))
    }
    __download(agent_id, file_id, agents, streams, send, cfg).await
}

/// A handler for clients to request a file download. Will send a message through the websocket to a server agent
/// Who will then upload the fiel to the user.
pub async fn download(
    agent_id: String,
    file_id: String,
    agents: ServerAgents,
    streams: PendingStreams,
    cfg: Config,
) -> Result<impl warp::Reply, Rejection> {
    fn send(
        agent: &mpsc::UnboundedSender<Message>,
        file_id: &str,
        upload_id: &str,
        cfg: &Config,
    ) -> Result<(), mpsc::error::SendError<Message>> {
<<<<<<< HEAD
        let url = format!("{}/upload/{}", cfg.browser_base_url, &upload_id); //Could do with a toggle here for http vs https
        agent.send(
            FileUploadRequest::new(file_id, url).into(),
        )
=======
        let http_variant = match cfg.secure {
            true => "https",
            false => "http",
        };
        let url = format!(
            "{}://{}/api/v1/client/upload/{}",
            http_variant, cfg.server_ip, &upload_id
        ); //Could do with a toggle here for http vs https
        agent.send(Message::UploadRequest(Request::new(
            file_id.to_owned(),
            url,
        )))
>>>>>>> 27df368b
    }
    __download(agent_id, file_id, agents, streams, send, cfg).await
}

/// An internal helper function, which can generically be called to either get metadata, or to trigger a file upload
/// depending on where it is called from.
async fn __download<T>(
    agent_id: String,
    file_id: String,
    agents: ServerAgents,
    streams: PendingStreams,
    send: T,
    cfg: Config,
) -> Result<impl warp::Reply, Rejection>
where
    T: Fn(
        &tokio::sync::mpsc::UnboundedSender<Message>,
        &str,
        &str,
        &Config,
    ) -> Result<(), mpsc::error::SendError<Message>>,
{
    let (tx, rx) = oneshot::channel();
    let upload_id = crate::common::get_random_hex(40);

    if let Some(agent) = agents.read().await.get(&agent_id) {
        streams.write().await.insert(upload_id.clone(), tx);
        if let Err(e) = send(agent, &file_id, &upload_id, &cfg) {
            cleanup(upload_id, streams).await;
            return Err(reject::custom(Error::Server(e.to_string())));
        }
    } else {
        eprintln!(
            "User attempted to download a file from server which isn't online or doesn't exist!"
        );
        //TODO return a useful error depending if the server is online, or doesn't exist.
        return Err(warp::reject());
    };

    return match timeout(
        Duration::from_millis(cfg.request_timeout_threshold as u64),
        rx,
    )
    .await
    {
        Ok(f) => {
            Ok(f.unwrap()) //TODO error handling here
        }
        Err(_) => {
            cleanup(upload_id, streams).await;
            Err(reject::custom(Error::StreamTimeout))
        }
    };
}

/// Called to register a new websocket. A client must provide a valid id for the registration to be succesful.
/// This comes in the form of a string.
pub async fn register_websocket(db: DBPool) -> Result<impl warp::Reply, Rejection> {
    let mut agent_req = AgentRequest::default();

    //Ensure that we have a unique public id
    while Search::PublicId(agent_req.public_id().to_string())
        .find(&db)
        .await?
        .is_some()
    {
        agent_req = AgentRequest::default();
    }

    let agent = match add_agent(&db, &agent_req).await {
        Ok(f) => f,
        Err(e) => return Err(warp::reject::custom(e)),
    };

    let response = format!(
        "{{\"public_id\": \"{}\", \"private_key\": \"{}\"}}",
        agent.public_id(),
        agent_req.secure_key_plain()
    );

    Ok(warp::reply::with_status(
        warp::reply::with_header(response, "content-type", "application/json"),
        StatusCode::from_u16(201).unwrap(),
    ))
}

/// A helper function to close a websocket connection, sending appropriate close signals in the process.
async fn close_ws_conn(ws: WebSocket, msg: &str) {
    eprintln!("{}", msg);
    let (tx, rx) = ws.split();
    let mut tx = Sender::new(tx);
    tx.send(msg.to_owned())
        .await
        .expect("Failed to send closing message to websocket.");
    futures::stream::SplitSink::reunite(tx.underlying(), rx)
        .expect("Failed to reuinte streams for closing")
        .close()
        .await
        .expect("Failed to reuinte and close websocket streams.");
}

/// Handles incoming websocket connections, validating them and splitting sink/stream into different threads.
pub async fn websocket(
    ws: WebSocket,
    public_id: String,
    db: DBPool,
    agents: ServerAgents,
    streams: PendingStreams,
) {
    //Largely copied from the proof of concept, some adjustments should be made to improve it at some point.
    //Probably remove use of unbounded channels to ensure no memory leaks for long-running connected clients
    //sending a lot of messages.

    //Check that this user exists and isn't online
    let agent = match Search::PublicId(public_id.clone()).find(&db).await {
        Ok(Some(a)) => {
            //Agent exists, but we need to check they aren't already logged in
            if agents.read().await.contains_key(&public_id) {
                return close_ws_conn(
                    ws,
                    format!("Error, agent {} attempted to connect twice!", &a).as_str(),
                )
                .await;
            }
            a
        }
        Ok(None) => return close_ws_conn(ws, "User attempted to connect with incorrect id.").await,
        Err(e) => return close_ws_conn(ws, format!("Error: {}", e).as_str()).await,
    };

    eprintln!("new server connected: {}", agent.public_id());

    //Split the streams up
    let (tx, rx) = ws.split();
    let mut tx_cent = Sender::new(tx);
    let mut rx_cent = Receiver::new(rx);

    //Carry out authentication
    //TODO put this in it's own function
    tx_cent
        .send(Message::AuthReq)
        .await
        .expect("Unable to send authreq");
    if let Some(auth) = rx_cent.next().await {
        let auth = match auth {
            Ok(f) => f,
            Err(e) => {
                return println!(
                    "Error trying to validate user agent {}, garbled input recieved: {:?}",
                    &public_id, e
                );
            }
        };

        if let Message::AuthResponse(res) = auth {
            //TODO eventually this will be a string, not u8!
            let temporary_u8_array: &[u8] = &res.key;
            let temporary_comparison_string: String =
                std::str::from_utf8(temporary_u8_array).unwrap().to_owned();
            let hashed_temporary_comparison_string =
                crate::common::hash(&temporary_comparison_string);
            if hashed_temporary_comparison_string != agent.secure_key_hashed() {
                return println!(
                    "Websocket {} sent incorrect secure key, unable to validate!",
                    &public_id
                );
            }
        } else {
            return println!("Websocket {} sent invalid data down pipeline. Recieved message {:?} instead of auth response.", &public_id, auth);
        }
    } else {
        return println!(
            "Websocket {} disconnected before performing validation handshake!",
            &public_id
        );
    }

    //Update db as this account has succesfully logged in
    if let Err(e) = update_agent(
        &db,
        &public_id,
        AgentUpdateRequest::new(chrono::offset::Utc::now()),
    )
    .await
    {
        return println!(
            "Error {} updating agent {} most recent login",
            e, &public_id
        );
    };

    let (tx, rx) = mpsc::unbounded_channel();
    let mut rx = UnboundedReceiverStream::new(rx);

    //Handle sending information down the socket connection
    tokio::task::spawn(async move {
        while let Some(message) = rx.next().await {
            tx_cent
                .send(message)
                .unwrap_or_else(|e| {
                    eprintln!("websocket send error: {:?}", e);
                })
                .await;
        }
    });

    //List this server agent globally so that other requests may discover it.
    agents
        .write()
        .await
        .insert(agent.public_id().to_owned(), tx);

    //Handle messages recieved from the websocket, while it remains connected.
    while let Some(result) = rx_cent.next().await {
        let msg = match result {
            Ok(m) => m,
            Err(e) => {
                eprintln!("websocket error(uid={}): {:?}", agent.public_id(), e);
                continue;
            }
        };

        match msg {
            Message::Error(e) => eprintln!("Error from agent id{}: '{:?}'", agent.public_id(), e),
            Message::Message(e) => {
                println!("Message from agent id{}: '{}'", agent.public_id(), e)
            }
            Message::MetadataResponse(f) => {
                if let Some(channel) = streams.write().await.remove(f.get_stream_id()) {
                    let json = warp::reply::json(&f.get_payload());
                    channel
                        .send(Ok(Box::new(warp::reply::with_status(
                            json,
                            StatusCode::from_u16(200).unwrap(),
                        ))))
                        .unwrap_or_else(|_| eprintln!("Failed to send data down channel"));
                }
            }
            Message::Close(c) => {
                println!("I was told to close! Message: {}", c);
                break;
            }
            _ => panic!(
                "Recieved unknown request: {:?} from agent id{}! This shouldn't happen!",
                msg,
                agent.public_id()
            ),
        }
    }

    //Server Disconnected
    eprintln!(
        "good bye server: {}, public id {}",
        agent.public_id(),
        agent.public_id()
    );
    agents.write().await.remove(agent.public_id());
}<|MERGE_RESOLUTION|>--- conflicted
+++ resolved
@@ -104,25 +104,18 @@
         upload_id: &str,
         cfg: &Config,
     ) -> Result<(), mpsc::error::SendError<Message>> {
-<<<<<<< HEAD
-        let url = format!("{}/upload/{}", cfg.browser_base_url, &upload_id); //Could do with a toggle here for http vs https
-        agent.send(
-            FileUploadRequest::new(file_id, url).into(),
-        )
-=======
         let http_variant = match cfg.secure {
             true => "https",
             false => "http",
         };
         let url = format!(
-            "{}://{}/api/v1/client/upload/{}",
-            http_variant, cfg.server_ip, &upload_id
+            "{}/api/v1/client/upload/{}",
+            cfg.browser_base_url, &upload_id
         ); //Could do with a toggle here for http vs https
         agent.send(Message::UploadRequest(Request::new(
             file_id.to_owned(),
             url,
         )))
->>>>>>> 27df368b
     }
     __download(agent_id, file_id, agents, streams, send, cfg).await
 }
