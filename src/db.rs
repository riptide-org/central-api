--- conflicted
+++ resolved
@@ -31,7 +31,6 @@
 }
 
 pub fn create_pool(cfg: &Config) -> Result<DBPool, mobc::Error<tokio_postgres::Error>> {
-<<<<<<< HEAD
     let mut config = TokioPGConfig::new();
     config
         .host(&cfg.database_host)
@@ -41,12 +40,6 @@
         .password(&cfg.database_pass);
 
     let manager = PgConnectionManager::new(config.clone(), NoTls);
-=======
-    let config = TokioConfig::from_str(
-        format!("postgres://postgres@{}/postgres", cfg.database_ip).as_ref(),
-    )?;
-    let manager = PgConnectionManager::new(config, NoTls);
->>>>>>> 27df368b
     Ok(Pool::builder()
         .max_open(DB_POOL_MAX_OPEN)
         .max_idle(DB_POOL_MAX_IDLE)
